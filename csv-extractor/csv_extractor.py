--- conflicted
+++ resolved
@@ -147,7 +147,6 @@
         if len(current_time_series) >= 1000:
             network_threads.append(
                 threading.Thread(
-<<<<<<< HEAD
                     target=_log_error,
                     args=(
                         client.datapoints.insert_multiple,
@@ -155,12 +154,7 @@
                     ),
                     kwargs={"csv_path": csv_path, "failed_path": failed_path},
                 )
-            )  # make copy of time_series to use in Threads safely
-=======
-                    target=_log_error, args=(client.datapoints.insert_multiple, current_time_series.copy())
-                )
-            )  # make copy of time_series to use in Treads safely
->>>>>>> dec3a3f1
+            )
 
             current_time_series.clear()
 
