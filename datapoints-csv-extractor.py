import argparse
import contextlib
import logging
import os
import sys
import time
from logging.handlers import TimedRotatingFileHandler
from operator import itemgetter
from pathlib import Path

import pandas
from cognite import APIError, CogniteClient
from cognite.client.stable.datapoints import Datapoint, TimeseriesWithDatapoints
from cognite.client.stable.time_series import TimeSeries

logger = logging.getLogger(__name__)

# Global variable for last timestamp processed
LAST_PROCESSED_TIMESTAMP = 1_450_076_300

# Maximum number of time series batched at once
BATCH_MAX = 1000


def _parse_cli_args():
    parser = argparse.ArgumentParser()
    group = parser.add_mutually_exclusive_group()
    group.add_argument(
        "--live",
        "-l",
        action="store_true",
        help="By default, historical data will be processed. Use '-l' tag to process live data. \
        If live data, the earliest time stamp to examine must be specified.",
    )
    group.add_argument(
        "--historical", default=True, action="store_true", help="Process historical data instead of live"
    )
    parser.add_argument("--input", "-i", required=True, help="Folder path of the files to process")
    parser.add_argument("--log", "-d", required=False, default="log", help="Optional, log directory")
    parser.add_argument("--apikey", "-k", required=False, help="Optional, CDP API KEY")
    return parser.parse_args()


def _configure_logger(folder_path, live_processing):
    os.makedirs(folder_path, exist_ok=True)
    log_file = os.path.join(folder_path, "extractor-{}.log".format("live" if live_processing else "historical"))
    logging.basicConfig(
        level=logging.INFO,
        format="%(asctime)s %(name)s %(levelname)s - %(message)s",
        handlers=[
            TimedRotatingFileHandler(log_file, when="midnight", backupCount=7),
            logging.StreamHandler(sys.stdout),
        ],
    )


def post_request(endpoint, parameter):
    try:
        endpoint(parameter)
    except Exception as error:
        logger.info(error)


def post_datapoints(client, paths, existing_time_series):
    current_time_series = []  # List of time series being processed

    def post_datapoints_request():
        nonlocal current_time_series
        post_request(client.datapoints.post_multi_time_series_datapoints, current_time_series)
        current_time_series = []

    def convert_float(value_string):
        try:
            value_float = float(value_string.replace(",", "."))
        except ValueError as error:
            logger.info(error)
        else:
            return value_float

    def parse_csv(csv_path):
        try:
            df = pandas.read_csv(csv_path, encoding="latin-1", delimiter=";", quotechar='"', skiprows=[1], index_col=0)
        except FileNotFoundError as file_error:
            logger.info(file_error)
        except ValueError as format_error:
            logger.info(format_error)
        else:
            return df

    def create_datapoints(col_values, timestamps):
        datapoints = []

        for i, value in enumerate(col_values.tolist()):
            if pandas.notnull(value):
                value = convert_float(value)
                if value is not None:
                    datapoints.append(Datapoint(timestamp=timestamps[i], value=value))

        return datapoints

    def process_data(path):
        nonlocal current_time_series
        nonlocal existing_time_series
        df = parse_csv(path)
        if df is not None:
            timestamps = [int(o) * 1000 for o in df.index.tolist()]
            count_of_datapoints = 0

            for col in df:
                if len(current_time_series) >= BATCH_MAX:
                    post_datapoints_request()

                name = str(col.rpartition(":")[2].strip())
                external_id = str(col.rpartition(":")[0].strip())

                if external_id in existing_time_series:
                    datapoints = create_datapoints(df[col], timestamps)

                    if datapoints:
                        current_time_series.append(
                            TimeseriesWithDatapoints(name=existing_time_series[external_id], datapoints=datapoints)
                        )
                        count_of_datapoints += len(datapoints)

                else:
                    new_time_series = TimeSeries(
                        name=name,
                        description="Auto-generated time series attached to Placeholder asset, external ID not found",
                        metadata={"externalID": external_id},
                    )
                    post_request(client.time_series.post_time_series, [new_time_series])
                    existing_time_series[external_id] = name

                    datapoints = create_datapoints(df[col], timestamps)

                    if datapoints:
                        current_time_series.append(TimeseriesWithDatapoints(name=name, datapoints=datapoints))
                        count_of_datapoints += len(datapoints)

            if current_time_series:
                post_datapoints_request()

            logger.info("Processed {} datapoints from {}".format(count_of_datapoints, path))

            # Delete file after processing
            with contextlib.suppress(FileNotFoundError):
                path.unlink()

    for path in paths:
        try:
            process_data(path)
        except Exception as exc:
            logger.error("Parsing of file {} failed: {!s}".format(path, exc))
        else:
            try:
                path.unlink()
            except IOError as exc:
                logger.error("Failed to delete file {}: {!s}".format(path, exc))


def find_new_files(last_mtime, base_path):
    paths = [(p, p.stat().st_mtime) for p in Path(base_path).glob("*.csv")]
    paths.sort(key=itemgetter(1), reverse=True)  # Process newest file first
    t_minus_2 = int(time.time() - 2)  # Process files more than 2 seconds old
    return [p for p, mtime in paths if mtime > last_mtime and mtime < t_minus_2]


def extract_datapoints(client, existing_time_series, process_live_data: bool, folder_path: str):
    try:
        if process_live_data:
            last_timestamp = LAST_PROCESSED_TIMESTAMP
            while True:
                paths = find_new_files(last_timestamp, folder_path)
                if paths:
<<<<<<< HEAD
                    last_timestamp = max(path.stat().st_mtime for path in paths) # Timestamp of most recent modified path
                    post_datapoints(client, paths, existing_time_series)

                    time.sleep(5)
        elif data_type == "historical":
=======
                    last_timestamp = post_datapoints(client, paths, existing_time_series)
                time.sleep(5)

        else:
>>>>>>> 6391fb19
            paths = find_new_files(0, folder_path)  # All paths in folder, regardless of timestamp
            if paths:
                post_datapoints(client, paths, existing_time_series)
        logger.info("Extraction complete")
    except KeyboardInterrupt:
        logger.warning("Extractor stopped")


def main(args):
    _configure_logger(args.log, args.live)
    api_key = args.apikey if args.apikey else os.environ.get("COGNITE_EXTRACTOR_API_KEY")
    args.apikey = ""  # Don't log the api key if given through CLI
    logger.info("Extractor configured with {}".format(args))

    # Establish API connection and get initial dictionary of existing time series
    try:
        client = CogniteClient(api_key=api_key)
        client.login.status()
    except APIError as exc:
        logger.error("Failed to create CDP client: {!s}".format(exc))
        client = CogniteClient(api_key=api_key)

    existing_time_series = {
        i["metadata"]["externalID"]: i["name"]
        for i in client.time_series.get_time_series(include_metadata=True, autopaging=True).to_json()
    }

    extract_datapoints(client, existing_time_series, args.live, args.input)


if __name__ == "__main__":
    main(_parse_cli_args())<|MERGE_RESOLUTION|>--- conflicted
+++ resolved
@@ -16,7 +16,7 @@
 logger = logging.getLogger(__name__)
 
 # Global variable for last timestamp processed
-LAST_PROCESSED_TIMESTAMP = 1_450_076_300
+LAST_PROCESSED_TIMESTAMP = 1_550_076_300
 
 # Maximum number of time series batched at once
 BATCH_MAX = 1000
@@ -142,10 +142,6 @@
 
             logger.info("Processed {} datapoints from {}".format(count_of_datapoints, path))
 
-            # Delete file after processing
-            with contextlib.suppress(FileNotFoundError):
-                path.unlink()
-
     for path in paths:
         try:
             process_data(path)
@@ -172,18 +168,11 @@
             while True:
                 paths = find_new_files(last_timestamp, folder_path)
                 if paths:
-<<<<<<< HEAD
                     last_timestamp = max(path.stat().st_mtime for path in paths) # Timestamp of most recent modified path
                     post_datapoints(client, paths, existing_time_series)
-
-                    time.sleep(5)
-        elif data_type == "historical":
-=======
-                    last_timestamp = post_datapoints(client, paths, existing_time_series)
                 time.sleep(5)
 
         else:
->>>>>>> 6391fb19
             paths = find_new_files(0, folder_path)  # All paths in folder, regardless of timestamp
             if paths:
                 post_datapoints(client, paths, existing_time_series)
