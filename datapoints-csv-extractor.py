import argparse
import logging
import os
import sys
import time
from logging.handlers import TimedRotatingFileHandler
from operator import itemgetter
from pathlib import Path

import pandas
from cognite import APIError, CogniteClient
from cognite.client.stable.datapoints import Datapoint, TimeseriesWithDatapoints
from cognite.client.stable.time_series import TimeSeries

logger = logging.getLogger(__name__)

# Global variable for last timestamp processed
LAST_PROCESSED_TIMESTAMP = 1_551_265_200

# Maximum number of time series batched at once
BATCH_MAX = 1000


def _parse_cli_args():
    parser = argparse.ArgumentParser()
    group = parser.add_mutually_exclusive_group()
    group.add_argument(
        "--live",
        "-l",
        action="store_true",
        help="By default, historical data will be processed. Use '-l' tag to process live data. \
        If live data, the earliest time stamp to examine must be specified.",
    )
    group.add_argument(
        "--historical", default=True, action="store_true", help="Process historical data instead of live"
    )
    parser.add_argument("--input", "-i", required=True, help="Folder path of the files to process")
    parser.add_argument("--failed", "-f", required=False, default="failed", help="Where to put inputs that failed")
    parser.add_argument("--log", "-d", required=False, default="log", help="Optional, log directory")
    parser.add_argument("--apikey", "-k", required=False, help="Optional, CDP API KEY")
    return parser.parse_args()


def _configure_logger(folder_path, live_processing):
    os.makedirs(folder_path, exist_ok=True)
    log_file = os.path.join(folder_path, "extractor-{}.log".format("live" if live_processing else "historical"))
    logging.basicConfig(
        level=logging.INFO,
        format="%(asctime)s %(name)s %(levelname)s - %(message)s",
        handlers=[
            TimedRotatingFileHandler(log_file, when="midnight", backupCount=7),
            logging.StreamHandler(sys.stdout),
        ],
    )


<<<<<<< HEAD
def post_request(endpoint, parameter):
    try:
        endpoint(parameter)
    except Exception as error:
        logger.info(error)


def post_datapoints(client, paths, existing_time_series):
=======
def post_datapoints(client, paths, existing_time_series, failed_path):
>>>>>>> 24fe9e5d
    current_time_series = []  # List of time series being processed

    def post_datapoints_request():
        nonlocal current_time_series
        post_request(client.datapoints.post_multi_time_series_datapoints, current_time_series)
        current_time_series = []

    def convert_float(value_string):
        try:
            value_float = float(value_string.replace(",", "."))
        except ValueError as error:
            logger.info(error)
        else:
            return value_float

    def parse_csv(csv_path):
        try:
            df = pandas.read_csv(csv_path, encoding="latin-1", delimiter=";", quotechar='"', skiprows=[1], index_col=0)
        except FileNotFoundError as file_error:
            logger.info(file_error)
        except ValueError as format_error:
            logger.info(format_error)
        else:
            return df

    def create_datapoints(col_values, timestamps):
        datapoints = []

        for i, value in enumerate(col_values.tolist()):
            if pandas.notnull(value):
                value = convert_float(value)
                if value is not None:
                    datapoints.append(Datapoint(timestamp=timestamps[i], value=value))

        return datapoints

    def process_data(path):
        nonlocal current_time_series
        nonlocal existing_time_series
        df = parse_csv(path)
        if df is not None:
            timestamps = [int(o) * 1000 for o in df.index.tolist()]
            count_of_datapoints = 0

            for col in df:
                if len(current_time_series) >= BATCH_MAX:
                    post_datapoints_request()

                name = str(col.rpartition(":")[2].strip())
                external_id = str(col.rpartition(":")[0].strip())

                if external_id in existing_time_series:
                    datapoints = create_datapoints(df[col], timestamps)

                    if datapoints:
                        current_time_series.append(
                            TimeseriesWithDatapoints(name=existing_time_series[external_id], datapoints=datapoints)
                        )
                        count_of_datapoints += len(datapoints)

                else:
                    new_time_series = TimeSeries(
                        name=name,
                        description="Auto-generated time series attached to Placeholder asset, external ID not found",
                        metadata={"externalID": external_id},
                    )
                    post_request(client.time_series.post_time_series, [new_time_series])
                    existing_time_series[external_id] = name

                    datapoints = create_datapoints(df[col], timestamps)

                    if datapoints:
                        current_time_series.append(TimeseriesWithDatapoints(name=name, datapoints=datapoints))
                        count_of_datapoints += len(datapoints)

            if current_time_series:
                post_datapoints_request()

            logger.info("Processed {} datapoints from {}".format(count_of_datapoints, path))

    for path in paths:
        try:
            try:
                process_data(path)
            except Exception as exc:
                logger.error("Parsing of file {} failed: {!s}".format(path, exc))
                failed_path.mkdir(parents=True, exist_ok=True)
                path.replace(failed_path.joinpath(path.name))
            else:
                path.unlink()
<<<<<<< HEAD
            except IOError as exc:
                logger.error("Failed to delete file {}: {!s}".format(path, exc))
=======
        except IOError as exc:
            logger.error("Failed to delete/move file {}: {!s}".format(path, exc))
>>>>>>> 24fe9e5d


def find_new_files(last_mtime, base_path):
    all_paths = [(p, p.stat().st_mtime) for p in base_path.glob("*.csv")]
    all_paths.sort(key=itemgetter(1), reverse=True)  # Process newest file first
    t_minus_2 = int(time.time() - 2)  # Process files more than 2 seconds old
    relevant_paths = [p for p, mtime in all_paths if mtime > last_mtime and mtime < t_minus_2]
    most_recent_timestamp = max(path.stat().st_mtime for path in relevant_paths) if relevant_paths else last_mtime
    return relevant_paths, most_recent_timestamp


def extract_datapoints(client, existing_time_series, process_live_data: bool, folder_path, failed_path):
    try:
        if process_live_data:
            last_timestamp = LAST_PROCESSED_TIMESTAMP
            while True:
                paths, last_timestamp = find_new_files(last_timestamp, folder_path)
                if paths:
<<<<<<< HEAD
                    last_timestamp = max(path.stat().st_mtime for path in paths) # Timestamp of most recent modified path
                    post_datapoints(client, paths, existing_time_series)
=======
                    post_datapoints(client, paths, existing_time_series, failed_path)
>>>>>>> 24fe9e5d
                time.sleep(5)

        else:
            paths, _ = find_new_files(0, folder_path)  # All paths in folder, regardless of timestamp
            if paths:
                post_datapoints(client, paths, existing_time_series, failed_path)
            else:
                logger.info("Found no files to process in {}".format(folder_path))
        logger.info("Extraction complete")
    except KeyboardInterrupt:
        logger.warning("Extractor stopped")


def main(args):
    _configure_logger(args.log, args.live)
    api_key = args.apikey if args.apikey else os.environ.get("COGNITE_EXTRACTOR_API_KEY")
    args.apikey = ""  # Don't log the api key if given through CLI
    logger.info("Extractor configured with {}".format(args))

    # Establish API connection and get initial dictionary of existing time series
    try:
        client = CogniteClient(api_key=api_key)
        client.login.status()
    except APIError as exc:
        logger.error("Failed to create CDP client: {!s}".format(exc))
        client = CogniteClient(api_key=api_key)

    existing_time_series = {
        i["metadata"]["externalID"]: i["name"]
        for i in client.time_series.get_time_series(include_metadata=True, autopaging=True).to_json()
    }

    extract_datapoints(client, existing_time_series, args.live, Path(args.input), Path(args.failed))


if __name__ == "__main__":
    main(_parse_cli_args())<|MERGE_RESOLUTION|>--- conflicted
+++ resolved
@@ -54,7 +54,6 @@
     )
 
 
-<<<<<<< HEAD
 def post_request(endpoint, parameter):
     try:
         endpoint(parameter)
@@ -62,10 +61,7 @@
         logger.info(error)
 
 
-def post_datapoints(client, paths, existing_time_series):
-=======
 def post_datapoints(client, paths, existing_time_series, failed_path):
->>>>>>> 24fe9e5d
     current_time_series = []  # List of time series being processed
 
     def post_datapoints_request():
@@ -156,22 +152,15 @@
                 path.replace(failed_path.joinpath(path.name))
             else:
                 path.unlink()
-<<<<<<< HEAD
-            except IOError as exc:
-                logger.error("Failed to delete file {}: {!s}".format(path, exc))
-=======
         except IOError as exc:
             logger.error("Failed to delete/move file {}: {!s}".format(path, exc))
->>>>>>> 24fe9e5d
 
 
 def find_new_files(last_mtime, base_path):
     all_paths = [(p, p.stat().st_mtime) for p in base_path.glob("*.csv")]
     all_paths.sort(key=itemgetter(1), reverse=True)  # Process newest file first
     t_minus_2 = int(time.time() - 2)  # Process files more than 2 seconds old
-    relevant_paths = [p for p, mtime in all_paths if mtime > last_mtime and mtime < t_minus_2]
-    most_recent_timestamp = max(path.stat().st_mtime for path in relevant_paths) if relevant_paths else last_mtime
-    return relevant_paths, most_recent_timestamp
+    return [p for p, mtime in all_paths if mtime > last_mtime and mtime < t_minus_2]
 
 
 def extract_datapoints(client, existing_time_series, process_live_data: bool, folder_path, failed_path):
@@ -179,18 +168,14 @@
         if process_live_data:
             last_timestamp = LAST_PROCESSED_TIMESTAMP
             while True:
-                paths, last_timestamp = find_new_files(last_timestamp, folder_path)
+                paths = find_new_files(last_timestamp, folder_path)
                 if paths:
-<<<<<<< HEAD
                     last_timestamp = max(path.stat().st_mtime for path in paths) # Timestamp of most recent modified path
-                    post_datapoints(client, paths, existing_time_series)
-=======
                     post_datapoints(client, paths, existing_time_series, failed_path)
->>>>>>> 24fe9e5d
                 time.sleep(5)
 
         else:
-            paths, _ = find_new_files(0, folder_path)  # All paths in folder, regardless of timestamp
+            paths = find_new_files(0, folder_path)  # All paths in folder, regardless of timestamp
             if paths:
                 post_datapoints(client, paths, existing_time_series, failed_path)
             else:
